--- conflicted
+++ resolved
@@ -81,8 +81,6 @@
 
     assert mo_response.status == OrderStatus.ACCEPTED
 
-
-<<<<<<< HEAD
 def test_get_orders(reqmock, trading_client: TradingClient):
 
     reqmock.get(
@@ -325,7 +323,8 @@
     assert type(response) is list
     assert type(response[0]) is CancelOrderResponse
     assert response[0].status == 200
-=======
+
+    
 def test_limit_order(reqmock, trading_client):
     reqmock.post(
         f"{BaseURL.TRADING_PAPER}/v2/orders",
@@ -379,4 +378,3 @@
     lo_response = trading_client.submit_order(lo)
 
     assert lo_response.status == OrderStatus.ACCEPTED
->>>>>>> 94d64fad
