from typing import Dict

BAR_MAPPING: Dict[str, str] = {
    "t": "timestamp",
    "o": "open",
    "h": "high",
    "l": "low",
    "c": "close",
    "v": "volume",
    "n": "trade_count",
    "vw": "vwap",
    "x": "exchange",
}

QUOTE_MAPPING: Dict[str, str] = {
    "t": "timestamp",
    "ax": "ask_exchange",
    "ap": "ask_price",
    "as": "ask_size",
    "bx": "bid_exchange",
    "bp": "bid_price",
    "bs": "bid_size",
    "c": "conditions",
    "z": "tape",
    "x": "exchange",
}

TRADE_MAPPING: Dict[str, str] = {
    "t": "timestamp",
    "p": "price",
    "s": "size",
    "x": "exchange",
    "i": "id",
    "c": "conditions",
    "z": "tape",
<<<<<<< HEAD
    "x": "exchange",
}

SNAPSHOT_MAPPING: Dict[str, str] = {
    "latestTrade": "latest_trade",
    "latestQuote": "latest_quote",
    "minuteBar": "minute_bar",
    "dailyBar": "daily_bar",
    "prevDailyBar": "previous_daily_bar",
=======
>>>>>>> a79c630e
}<|MERGE_RESOLUTION|>--- conflicted
+++ resolved
@@ -33,8 +33,6 @@
     "i": "id",
     "c": "conditions",
     "z": "tape",
-<<<<<<< HEAD
-    "x": "exchange",
 }
 
 SNAPSHOT_MAPPING: Dict[str, str] = {
@@ -43,6 +41,4 @@
     "minuteBar": "minute_bar",
     "dailyBar": "daily_bar",
     "prevDailyBar": "previous_daily_bar",
-=======
->>>>>>> a79c630e
 }