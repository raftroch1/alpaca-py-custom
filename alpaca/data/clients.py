--- conflicted
+++ resolved
@@ -51,13 +51,8 @@
         Args:
             symbol_or_symbols (Union[str, List[str]]): The security or multiple security ticker identifiers
             timeframe (TimeFrame): The period over which the bars should be aggregated. (i.e. 5 Min bars, 1 Day bars)
-<<<<<<< HEAD
             start (datetime, optional): The beginning of the time interval for desired data. Defaults to None.
             end (Optional[datetime], optional): The beginning of the time interval for desired data. Defaults to None.
-=======
-            start (datetime): The beginning of the time interval for desired data
-            end (Optional[datetime], optional): The end of the time interval for desired data. Defaults to None.
->>>>>>> ab949b50
             limit (Optional[int], optional): Upper limit of number of data points to return. Defaults to None.
             adjustment (Optional[Adjustment], optional): The type of corporate action data normalization. Defaults to None.
             feed (Optional[DataFeed], optional): The equity data feed to retrieve from. Defaults to None.
@@ -145,20 +140,12 @@
         """Gets bar/candle data for cryptocurrencies.
 
         Args:
-<<<<<<< HEAD
-            symbol_or_symbols (Union[str, List[str]]): The cryptocurrencysecurity or multiple security ticker identifiers
-            timeframe (TimeFrame): _description_
-            start (Optional[datetime], optional): _description_
-            end (Optional[datetime], optional): _description_. Defaults to None.
-            limit (Optional[int], optional): _description_. Defaults to None.
-=======
             symbol_or_symbols (Union[str, List[str]]): The cryptocurrency or list of multiple cryptocurrency ticker identifiers.
             timeframe (TimeFrame): The period over which the bars should be aggregated. (i.e. 5 Min bars, 1 Day bars).
-            start (datetime): The beginning of the time interval for desired data.
+            start (Optional[datetime], optional): The beginning of the time interval for desired data.
             end (Optional[datetime], optional): The end of the time interval for desired data. Defaults to None.. Defaults to None.
             limit (Optional[int], optional): Upper limit of number of data points to return. Defaults to None.. Defaults to None.
             exchanges (Optional[List[Exchange]]): The crypto exchanges to retrieve bar data from. Defaults to None.
->>>>>>> ab949b50
 
         Returns:
             Union[BarSet, RawData]: The crypto bar data either in raw or wrapped form
