--- conflicted
+++ resolved
@@ -231,166 +231,4 @@
     """
 
     APPROVED = "approved"
-<<<<<<< HEAD
-    REJECTED = "rejected"
-
-
-class ActivityType(str, Enum):
-    """
-    Represents what kind of Activity an instance of TradeActivity or NonTradeActivity is.
-
-    Please see https://alpaca.markets/docs/api-references/broker-api/accounts/account-activities/#enumactivitytype
-    for descriptions of each of the types
-    """
-
-    FILL = "FILL"
-    ACATC = "ACATC"
-    ACATS = "ACATS"
-    CIL = "CIL"
-    CSD = "CSD"
-    CSW = "CSW"
-    DIV = "DIV"
-    DIVCGL = "DIVCGL"
-    DIVCGS = "DIVCGS"
-    DIVNRA = "DIVNRA"
-    DIVROC = "DIVROC"
-    DIVTXEX = "DIVTXEX"
-    FEE = "FEE"
-    INT = "INT"
-    JNLC = "JNLC"
-    JNLS = "JNLS"
-    MA = "MA"
-    PTC = "PTC"
-    REORG = "REORG"
-    SPIN = "SPIN"
-    SPLIT = "SPLIT"
-
-    def is_trade_activity(self) -> bool:
-        """
-        A simple check to see if the ActivityType represents a type that belongs to TradeActivity's.
-
-        Currently, the check is just against FILL. However, this might change in the future so we are adding this helper
-        func here to help ease against future changes.
-
-        Returns:
-            bool: returns true if this ActivityType represents a TradeActivity
-        """
-
-        return self.value == self.FILL
-
-    @staticmethod
-    def is_str_trade_activity(value: str) -> bool:
-        """
-        similar to is_trade_activity but for raw data that hasn't been parsed into an enum yet.
-        Useful for deserialization.
-
-        Args:
-            value (str): Value to check to see if it would be a valid ActivityType for a TradeActivity
-
-        Returns:
-            bool: returns true if `value` would represent a TradeActivity ActivityType
-        """
-
-        return value == ActivityType.FILL
-
-
-class TradeActivityType(str, Enum):
-    """
-    Represents the type of TradeActivity.
-
-    Please see https://alpaca.markets/docs/api-references/broker-api/accounts/account-activities/#attributes
-    """
-
-    PARTIAL_FILL = "partial_fill"
-    FILL = "fill"
-
-
-class NonTradeActivityStatus(str, Enum):
-    """
-    Represents the status of a NonTradeActivity.
-
-    Please see https://alpaca.markets/docs/api-references/broker-api/accounts/account-activities/#enumaccountactivity
-    for more info.
-    """
-
-    EXECUTED = "executed"
-    CORRECT = "correct"
-    CANCELED = "canceled"
-
-
-class OrderSide(str, Enum):
-    """
-    Represents what side this order was executed on.
-    """
-
-    BUY = "buy"
-    SELL = "sell"
-
-
-class OrderStatus(str, Enum):
-    """
-    Represents the various states an Order can be in.
-
-    please see https://alpaca.markets/docs/api-references/broker-api/trading/orders/#order-status for more info
-    """
-
-    NEW = "new"
-    PARTIALLY_FILLED = "partially_filled"
-    FILLED = "filled"
-    DONE_FOR_DAY = "done_for_day"
-    CANCELED = "canceled"
-    EXPIRED = "expired"
-    REPLACED = "replaced"
-    PENDING_CANCEL = "pending_cancel"
-    PENDING_REPLACE = "pending_replace"
-    ACCEPTED = "accepted"
-    PENDING_NEW = "pending_new"
-    ACCEPTED_FOR_BIDDING = "accepted_for_bidding"
-    STOPPED = "stopped"
-    REJECTED = "rejected"
-    SUSPENDED = "suspended"
-    CALCULATED = "calculated"
-
-
-class TradeDocumentType(str, Enum):
-    """
-    Represents what kind information is inside a TradeDocument
-
-    Most likely will be either of these 3:
-      -  ACCOUNT_STATEMENT
-      -  TRADE_CONFIRMATION
-      -  TAX_STATEMENT
-
-    However, for older accounts with legacy documents the other legacy values might show up.
-
-    please see https://alpaca.markets/docs/api-references/broker-api/documents/#enumdocumenttype for more info
-    """
-
-    ACCOUNT_STATEMENT = "account_statement"
-    TRADE_CONFIRMATION = "trade_confirmation"
-    TAX_STATEMENT = "tax_statement"
-
-    # Legacy Values
-    TAX_1099_B_DETAILS = "tax_1099_b_details"
-    TAX_1099_B_FORM = "tax_1099_b_form"
-    TAX_1099_DIV_DETAILS = "tax_1099_div_details"
-    TAX_1099_DIV_FORM = "tax_1099_div_form"
-    TAX_1099_INT_DETAILS = "tax_1099_int_details"
-    TAX_1099_INT_FORM = "tax_1099_int_form"
-    TAX_W8 = "tax_w8"
-
-
-class TradeDocumentSubType(str, Enum):
-    """
-    Represents additional information for whats inside a TradeDocument in combination with a TradeDocumentType
-
-    please see https://alpaca.markets/docs/api-references/broker-api/documents/#the-document-object for more info
-    """
-
-    TYPE_1099_COMP = "1099-Comp"
-    TYPE_1042_S = "1042-S"
-    TYPE_480_6 = "480.6"
-    COURTESY_STATEMENT = "courtesy_statement"
-=======
-    REJECTED = "rejected"
->>>>>>> 717e701e
+    REJECTED = "rejected"